module About exposing (..)

import Element exposing (..)
import Element.Background as Background
import GeoCodeDecoders exposing (IpInfo)
import Markdown
import Pixels exposing (inPixels)
import ViewingContext exposing (ViewingContext)


aboutText : Maybe IpInfo -> String
aboutText ipInfo =
    """## GPXmagic is freely provided without warranty.

<<<<<<< HEAD
## 2.8.0 update 2021-12-02

- Internal improvements to reduce memory usage.

- Initial view is centred on first track point, with slightly tighter zoom.

- Terrain slope is relaxed slightly.

- Reduces graphic detail setting when loading longer tracks to improve response.
=======
## 2.7.12 update 2021-12-04

- Use consistent gradient calculation in Steep Climbs and Road Segment tabs.

- Steep climbs list is scrollable.
>>>>>>> cbce1933

## Nice, Pete. I'd buy you a coffee, but I live in """
        ++ (Maybe.map .city ipInfo |> Maybe.withDefault "a far-away land.")
        ++ """

Don't worry, it's all possible with the yellow button at the top.
Donations will be passed on to our local hospice.

## Guidance on use

Load a local GPX file by clicking on the thus-labelled button.

Or connect to Strava by clicking on the equally-apt brand-compliant button and
authorize GPXmagic to access your routes. You can then paste in a URL for a
Strava route and get the GPX by clicking "Fetch route".
The Strava connection is valid for six hours.

**Remember to save your changes often.**
The Save button writes to your download folder only (this is a security limitation of browsers).

## Source code

v2 source code is open-source. See https://github.com/peterjamesward/GPXmagic20

## Legally required notices

Compatible with Strava, for the purpose of loading route and segment data.

Your IP address may be logged for the purpose of aggregate usage recording; no personal details are stored.

No cookies are used, though many chocolate digestives were consumed whilst writing.

> _Peter Ward, 2021_
"""


viewAboutText : ViewingContext -> Maybe IpInfo -> Element msg
viewAboutText view ipInfo =
    let
        ( w, h ) =
            view.size
    in
    el [] <|
        paragraph
            [ width <| px (inPixels w)
            , height <| px (inPixels h)
            , padding 20
            , Background.color <| rgb255 220 220 200
            , clipY
            , scrollbarY
            ]
        <|
            [ html <| Markdown.toHtml [] (aboutText ipInfo) ]<|MERGE_RESOLUTION|>--- conflicted
+++ resolved
@@ -12,29 +12,20 @@
 aboutText ipInfo =
     """## GPXmagic is freely provided without warranty.
 
-<<<<<<< HEAD
 ## 2.8.0 update 2021-12-02
 
 - Internal improvements to reduce memory usage.
 
-- Initial view is centred on first track point, with slightly tighter zoom.
-
-- Terrain slope is relaxed slightly.
-
-- Reduces graphic detail setting when loading longer tracks to improve response.
-=======
-## 2.7.12 update 2021-12-04
-
 - Use consistent gradient calculation in Steep Climbs and Road Segment tabs.
 
 - Steep climbs list is scrollable.
->>>>>>> cbce1933
 
 ## Nice, Pete. I'd buy you a coffee, but I live in """
         ++ (Maybe.map .city ipInfo |> Maybe.withDefault "a far-away land.")
         ++ """
 
-Don't worry, it's all possible with the yellow button at the top.
+Don't worry, it's all possible with the Interthingy.
+Use the not so subtle yellow button at the top.
 Donations will be passed on to our local hospice.
 
 ## Guidance on use
